<div align="center">
	<img src="https://github.com/EthanCurtiss/CatRom/blob/rewrite/docs/logo-light.svg#gh-light-mode-only" height="180" alt="CatRom logo"/>
	<img src="https://github.com/EthanCurtiss/CatRom/blob/rewrite/docs/logo-dark.svg#gh-dark-mode-only" height="180" alt="CatRom logo"/>
	<hr/>
</div>

Creates [Catmull-Rom splines](https://en.wikipedia.org/wiki/Centripetal_Catmull%E2%80%93Rom_spline).

The Catmull-Rom spline (CatRom) is a cousin of the popular Bézier curve, with the key difference that CatRoms are guaranteed to pass through their control points. This allows them to chain together predictably and intuitively.

<img src="docs/tube.png" height="300"/>

## How to use
<<<<<<< HEAD
This module has 2 objects: **Spline** and **Chain**.

A Spline is a CatRom defined by 4 points. A Chain is a chain of Splines. You will likely only need Chains.

The Chain constructor takes in 3 arguments:
1. `points`: An array of Vector2s, Vector3s, or CFrames.
2. `alpha` [optional]: A number -- usually in [0, 1] -- that determines the "parameterization" of the spline. You won't need this.
3. `tension` [optional]: A number -- usually in [0, 1] -- that determines how loose the spline is. Like adding slack to a rope.

## Methods
Each method listed has a `SolveUniform` counterpart. The uniform counterparts space points evently along the spline but incur a performance loss.
```lua
Chain.new(points: array, alpha: number?, tension: number?)
```
```lua
Chain:SolvePosition(t: number)
```
```lua
Chain:SolveCFrame(t: number)
```
```lua
Chain:SolveRotCFrame(t: number)
```
```lua
Chain:SolveVelocity(t: number)
```
```lua
Chain:SolveAcceleration(t: number)
```
```lua
Chain:SolveTangent(t: number)
```
```lua
Chain:SolveNormal(t: number)
```
```lua
Chain:SolveBinormal(t: number)
```
```lua
Chain:SolveCurvature(t: number)
```
```lua
Chain:SolveLength(a: number?, b: number?)
=======
The CatRom constructor takes in 3 arguments:
1. `points`: An array of all Vector2s, Vector3s, or CFrames.
2. `alpha` [optional]: A number -- usually in [0, 1] -- that determines the "parameterization" of the spline; defaults to 0.5.
3. `tension` [optional]: A number -- usually in [0, 1] -- that determines how loose the spline is; defaults to 0.

## API
```lua
CatRom.new(points: array, alpha: number?, tension: number?)
```
```lua
CatRom:SolvePosition(t: number)
```
```lua
CatRom:SolveCFrame(t: number)
```
```lua
CatRom:SolveRotCFrame(t: number)
```
```lua
CatRom:SolveVelocity(t: number)
```
```lua
CatRom:SolveAcceleration(t: number)
```
```lua
CatRom:SolveTangent(t: number)
```
```lua
CatRom:SolveNormal(t: number)
```
```lua
CatRom:SolveBinormal(t: number)
```
```lua
CatRom:SolveCurvature(t: number)
```
```lua
CatRom:SolveLength(a: number?, b: number?)
>>>>>>> fb8db72d
```<|MERGE_RESOLUTION|>--- conflicted
+++ resolved
@@ -11,51 +11,6 @@
 <img src="docs/tube.png" height="300"/>
 
 ## How to use
-<<<<<<< HEAD
-This module has 2 objects: **Spline** and **Chain**.
-
-A Spline is a CatRom defined by 4 points. A Chain is a chain of Splines. You will likely only need Chains.
-
-The Chain constructor takes in 3 arguments:
-1. `points`: An array of Vector2s, Vector3s, or CFrames.
-2. `alpha` [optional]: A number -- usually in [0, 1] -- that determines the "parameterization" of the spline. You won't need this.
-3. `tension` [optional]: A number -- usually in [0, 1] -- that determines how loose the spline is. Like adding slack to a rope.
-
-## Methods
-Each method listed has a `SolveUniform` counterpart. The uniform counterparts space points evently along the spline but incur a performance loss.
-```lua
-Chain.new(points: array, alpha: number?, tension: number?)
-```
-```lua
-Chain:SolvePosition(t: number)
-```
-```lua
-Chain:SolveCFrame(t: number)
-```
-```lua
-Chain:SolveRotCFrame(t: number)
-```
-```lua
-Chain:SolveVelocity(t: number)
-```
-```lua
-Chain:SolveAcceleration(t: number)
-```
-```lua
-Chain:SolveTangent(t: number)
-```
-```lua
-Chain:SolveNormal(t: number)
-```
-```lua
-Chain:SolveBinormal(t: number)
-```
-```lua
-Chain:SolveCurvature(t: number)
-```
-```lua
-Chain:SolveLength(a: number?, b: number?)
-=======
 The CatRom constructor takes in 3 arguments:
 1. `points`: An array of all Vector2s, Vector3s, or CFrames.
 2. `alpha` [optional]: A number -- usually in [0, 1] -- that determines the "parameterization" of the spline; defaults to 0.5.
@@ -94,5 +49,4 @@
 ```
 ```lua
 CatRom:SolveLength(a: number?, b: number?)
->>>>>>> fb8db72d
 ```